--- conflicted
+++ resolved
@@ -190,13 +190,12 @@
                (as-path target)
                (make-array FileAttribute 0))))
 
-<<<<<<< HEAD
        (defn ^File read-sym-link
          "Return the target of a 'soft' link.
           Requires Java version 7 or greater."
          [path]
-         (file (Files/readSymbolicLink (as-path path)))))))
-=======
+         (file (Files/readSymbolicLink (as-path path))))
+
       ;; Rewrite directory? and delete-dir to include LinkOptions.
       (defn directory?
         "Return true if path is a directory, false otherwise.  Optional
@@ -214,7 +213,6 @@
           (doseq [path (.listFiles (file root))]
             (apply delete-dir path link-options)))
         (delete root)))))
->>>>>>> 894a65bc
 
 (include-java-7-fns)
 
