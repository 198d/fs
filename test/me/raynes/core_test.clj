(ns me.raynes.core-test
  (:refer-clojure :exclude [name parents])
  (:require [me.raynes.fs :refer :all]
            [me.raynes.fs.compression :refer :all]
            [midje.sweet :refer :all]
            [clojure.java.io :as io]
            [clojure.string :as string])
  (:import java.io.File))

(def system-tempdir (System/getProperty "java.io.tmpdir"))

(def fs-supports-symlinks? (not (.startsWith (System/getProperty "os.name") "Windows")))

(defn create-walk-dir []
  (let [root (temp-dir "fs-")]
    (mkdir (file root "a"))
    (mkdir (file root "b"))
    (spit (file root "1") "1")
    (spit (file root "a" "2") "1")
    (spit (file root "b" "3") "1")
    root))

(fact "Makes paths absolute."
  (file ".") => *cwd*
  (file "foo") => (io/file *cwd* "foo"))

(fact "Expands path to current user."
  (let [user (System/getProperty "user.home")]
    (expand-home "~") => (file user)
    (expand-home (str "~" File/separator "foo")) => (file user "foo")))

(fact "Expands to given user."
  (let [user (System/getProperty "user.home")
        name (System/getProperty "user.name")]
    (expand-home (str "~" name)) => (file user)
    (expand-home (format "~%s/foo" name)) => (file user "foo")))

(fact "Expand a path w/o tilde just returns path"
      (let [user (System/getProperty "user.home")]
        (expand-home (str user File/separator "foo")) => (io/file user "foo")))

(fact (list-dir ".") => (has every? #(instance? File %)))

;; Want to change these files to be tempfiles at some point.
(when unix-root (against-background
 [(around :contents (let [f (io/file "test/me/raynes/testfiles/bar")]
                      (.setExecutable f false)
                      (.setReadable f false)
                      (.setWritable f false)
                      ?form
                      (.setExecutable f true)
                      (.setReadable f true)
                      (.setWritable f true)))]
 (fact
   (executable? "test/me/raynes/testfiles/foo") => true
   (executable? "test/me/raynes/testfiles/bar") => false)

 (fact
   (readable? "test/me/raynes/testfiles/foo") => true
   (readable? "test/me/raynes/testfiles/bar") => false)

 (fact
   (writeable? "test/me/raynes/testfiles/foo") => true
   (writeable? "test/me/raynes/testfiles/bar") => false)))

(fact
  (file? "test/me/raynes/testfiles/foo") => true
  (file? ".") => false)

(fact
  (exists? "test/me/raynes/testfiles/foo") => true
  (exists? "ewjgnr4ig43j") => false)

(fact
  (let [f (io/file "test/me/raynes/testfiles/baz")]
    (.createNewFile f)
    (delete f)
    (exists? f) => false))

(fact
  (directory? ".") => true
  (directory? "test/me/raynes/testfiles/foo") => false)

(fact
  (file? ".") => false
  (file? "test/me/raynes/testfiles/foo") => true)

(fact
  (let [tmp (temp-file "fs-")]
    (exists? tmp) => true
    (file? tmp) => true
    (delete tmp)))

(fact
  (let [tmp (temp-dir "fs-")]
    (exists? tmp) => true
    (directory? tmp) => true
    (delete tmp)))

(fact
  (absolute "foo") => (io/file *cwd* "foo"))

(fact
  (normalized ".") => *cwd*)

(fact
  (base-name "foo/bar") => "bar"
  (base-name "foo/bar.txt" true) => "bar"
  (base-name "bar.txt" ".txt") => "bar"
  (base-name "foo/bar.txt" ".png") => "bar.txt")

(fact
  (let [tmp (temp-file "fs-")]
    (> (mod-time tmp) 0) => true
    (delete tmp)))

(fact
  (let [f (temp-file "fs-")]
    (spit f "abc")
    (size f) => 3
    (delete f)))

(fact
  (let [root (create-walk-dir)
        result (delete-dir root)]
    (exists? root) => false))

(fact
  (let [f (temp-file "fs-")]
    (delete f)
    (mkdir f)
    (directory? f) => true
    (delete-dir f)))

(fact
  (let [f (temp-file "fs-")
        sub (file f "a" "b")]
    (delete f)
    (mkdirs sub)
    (directory? sub) => true
    (delete-dir f)))

(fact
  (split (file "test/fs")) => (has-suffix ["test" "fs"]))

(when unix-root
  (fact
   (split (file "/tmp/foo/bar.txt")) => '("/" "tmp" "foo" "bar.txt")
   (split (file "/")) => '("/")
   (split "/") => '("/")
   (split "") => '("")))

(fact
  (let [f (temp-file "fs-")
        new-f (str f "-new")]
    (rename f new-f)
    (exists? f) => false
    (exists? new-f) => true
    (delete new-f)))

(fact
  (let [root (create-walk-dir)]
    (walk vector root) => (contains [[root #{"b" "a"} #{"1"}]
                                     [(file root "a") #{} #{"2"}]
                                     [(file root "b") #{} #{"3"}]]
                                    :in-any-order)
    (delete-dir root)))

(fact
  (let [from (temp-file "fs-")
        to (temp-file "fs-")
        data "What's up Doc?"]
    (delete to)
    (spit from data)
    (copy from to)
    (slurp from) => (slurp to)
    (delete from)
    (delete to)))

(fact
  (let [f (temp-file "fs-")
        t (mod-time f)]
    (Thread/sleep 1000)
    (touch f)
    (> (mod-time f) t) => true
    (let [t2 3000]
      (touch f t2)
      (mod-time f) => t2)
    (delete f)))

(fact
  (let [f (temp-file "fs-")]
    (chmod "+x" f)
    (executable? f) => true
    (when-not (re-find #"Windows" (System/getProperty "os.name"))
      (chmod "-x" f)
      (executable? f) => false)
    (delete f)))

(fact
  (let [f (temp-file "fs-")]
    (chmod "777" f)
    (executable? f) => true
    (readable? f) => true
    (writeable? f) => true
    (chmod "000" f)
    (when-not (re-find #"Windows" (System/getProperty "os.name"))
      (chmod "-x" f)
      (executable? f) => false
      (readable? f) => false
      (writeable? f) => false)
    (delete f)))

(fact
  (let [from (create-walk-dir)
        to (temp-dir "fs-")
        path (copy-dir from to)
        dest (file to (base-name from))]
    path => dest
    (walk vector to) => (contains [[to #{(base-name from)} #{}]
                                   [dest #{"b" "a"} #{"1"}]
                                   [(file dest "a") #{} #{"2"}]
                                   [(file dest "b") #{} #{"3"}]]
                                  :in-any-order)
    (delete-dir from)
    (delete-dir to)))

(fact "copy-dir-into works as expected."
  (let [from (create-walk-dir)
        to (temp-dir "fs-")]
    (copy-dir-into from to)
    (walk vector to) => (contains [[(file to) #{"a" "b"} #{"1"}]
                                   [(file to "a") #{} #{"2"}]
                                   [(file to "b") #{} #{"3"}]]
                                  :in-any-order)
    (delete-dir from)
    (delete-dir to)))

(when (System/getenv "HOME")
  (fact
   (let [env-home (io/file (System/getenv "HOME"))]
     (home) => env-home
     (home "") => env-home
     (home (System/getProperty "user.name")) => env-home)))

(tabular
  (fact (split-ext ?file) => ?ext)

    ?file            ?ext
    "fs.clj"        ["fs" ".clj"]
    "fs."           ["fs" "."]
    "fs.clj.bak"    ["fs.clj" ".bak"]
    "/path/to/fs"   ["fs" nil]
    ""              ["fs" nil]
    "~user/.bashrc" [".bashrc" nil])

(tabular
  (fact (extension ?file) => ?ext)

    ?file            ?ext
    "fs.clj"        ".clj"
    "fs."           "."
    "fs.clj.bak"    ".bak"
    "/path/to/fs"   nil
    ""              nil
    ".bashrc"       nil)

(tabular
  (fact (name ?file) => ?ext)

    ?file            ?ext
    "fs.clj"        "fs"
    "fs."           "fs"
    "fs.clj.bak"    "fs.clj"
    "/path/to/fs"   "fs"
    ""              "fs"
    ".bashrc"       ".bashrc")

(fact "Can change cwd with with-cwd."
  (let [old *cwd*]
    (with-cwd "foo"
      *cwd* => (io/file old "foo"))))

(fact "Can change cwd mutably with with-mutable-cwd"
  (let [old *cwd*]
    (with-mutable-cwd
      (chdir "foo")
      *cwd* => (io/file old "foo"))))

(with-cwd "test/me/raynes/testfiles"
  (fact
    (unzip "ggg.zip" "zggg")
    (exists? "zggg/ggg") => true
    (exists? "zggg/hhh/jjj") => true
    (delete-dir "zggg"))

  (fact (zip "fro.zip" ["bbb.txt" "bbb"])
<<<<<<< HEAD
    (exists? "fro.zip") => true
    (unzip "fro.zip" "fro")
    (exists? "fro/bbb.txt") => true
    (delete "fro.zip")
    (delete-dir "fro"))
=======
        (exists? "fro.zip") => true
        (unzip "fro.zip" "fro")
        (exists? "fro/bbb.txt") => true
        (rename "fro.zip" "fro2.zip") => true
        (delete "fro2.zip")
        (delete-dir "fro"))
>>>>>>> ca77713f

  (fact "about zip round trip"
    (zip "round.zip" ["some.txt" "some text"])
    (unzip "round.zip" "round")
    (slurp (file "round/some.txt")) => "some text")

  (fact "zip-files"
    (zip-files "foobar.zip" ["foo" "bar"])
    (exists? "foobar.zip")
    (unzip "foobar.zip" "foobar")
    (exists? "foobar/foo") => true
    (exists? "foobar/bar") => true
    (delete "foobar.zip")
    (delete-dir "foobar"))

  (fact
    (untar "ggg.tar" "zggg")
    (exists? "zggg/ggg") => true
    (exists? "zggg/hhh/jjj") => true
    (delete-dir "zggg"))

  (fact
    (gunzip "ggg.gz" "ggg")
    (exists? "ggg") => true
    (delete "ggg"))

  (fact
    (bunzip2 "bbb.bz2" "bbb")
    (exists? "bbb") => true
    (delete "bbb"))

  (fact
    (unxz "xxx.xz" "xxx")
    (exists? "xxx") => true
    (delete "xxx")))

(let [win-root (when-not unix-root "c:")]
  (fact
    (parents (str win-root "/foo/bar/baz")) => (just [(file (str win-root "/foo"))
                                        (file (str win-root "/foo/bar"))
                                        (file (str win-root "/"))]
                                       :in-any-order)
    (parents (str win-root "/")) => nil))

(fact
  (child-of? "/foo/bar" "/foo/bar/baz") => truthy
  (child-of? "/foo/bar/baz" "/foo/bar") => falsey)

(fact
  (path-ns "foo/bar/baz_quux.clj") => 'foo.bar.baz-quux)

(fact
  (str (ns-path 'foo.bar.baz-quux)) => (has-suffix (string/join File/separator ["foo" "bar" "baz_quux.clj"])))

(fact
  (let [win-root (when-not unix-root "c:")]
    (absolute? (str win-root "/foo/bar")) => true
    (absolute? (str win-root "/foo/")) => true
    (absolute? "foo/bar") => false
    (absolute? "foo/") => false))

(defmacro run-java-7-tests []
  (when (try (import '[java.nio.file Files Path LinkOption StandardCopyOption FileAlreadyExistsException]
                     '[java.nio.file.attribute FileAttribute])
             (catch Exception _ nil))
    '(do
       (def test-files-path "test/me/raynes/testfiles")

       (fact
        (let [files (find-files test-files-path #"ggg\.*")
              gggs (map #(file (str test-files-path "/ggg." %)) '(gz tar zip))]
          (every? (set gggs) files) => true))

       (fact
        (let [fs1 (find-files test-files-path #"ggg\.*")
              fs2 (find-files* test-files-path #(re-matches #"ggg\.*" (.getName %)))]
          (= fs1 fs2) => true))

       (fact
        (let [f (touch (io/file test-files-path ".hidden"))]
          (hidden? f)
          (delete f)))

       (fact
        (let [target (io/file test-files-path "ggg.tar")
              hard (link (io/file test-files-path "hard.link") target)]
          (file? hard) => true
          (delete hard)))

       (when fs-supports-symlinks?
         (fact
          (let [target (io/file test-files-path "ggg.tar")
                soft (sym-link (io/file test-files-path "soft.link") target)]
            (file? soft) => true
            (link? soft) => true
            (= (read-sym-link soft) target)
            (delete soft)))

         (fact
          (let [soft (sym-link (io/file test-files-path "soft.link") test-files-path)]
            (link? soft) => true
            (file? soft) => false
            (directory? soft) => true
            (directory? soft LinkOption/NOFOLLOW_LINKS) => false
            (delete soft)))

         (fact
          (let [root (create-walk-dir)
                soft-a (sym-link (io/file root "soft-a.link") (io/file root "a"))
                soft-b (sym-link (io/file root "soft-b.link") (io/file root "b"))]
            (delete-dir soft-a LinkOption/NOFOLLOW_LINKS)
            (exists? (io/file root "a" "2")) => true
            (delete-dir soft-b)
            (exists? (io/file root "b" "3")) => false
            (delete-dir root)
            (exists? root) => false)))

         (fact "`move` moves files"
                 (let [source (io/file test-files-path "foo")
                     target (io/file test-files-path "foo.moved")
                     existing-target (io/file test-files-path "bar")]
                 (move source target)
                 (exists? target) => true
                 (exists? source) => false
                 (move target source)
                 (exists? target) => false
                 (exists? source) => true
                 (move source existing-target) => (throws FileAlreadyExistsException)
                 (copy source target)
                 (move source target StandardCopyOption/REPLACE_EXISTING)
                 (exists? target) => true
                 (exists? source) => false
                 (move target source))))))

(run-java-7-tests)<|MERGE_RESOLUTION|>--- conflicted
+++ resolved
@@ -295,20 +295,12 @@
     (delete-dir "zggg"))
 
   (fact (zip "fro.zip" ["bbb.txt" "bbb"])
-<<<<<<< HEAD
     (exists? "fro.zip") => true
     (unzip "fro.zip" "fro")
     (exists? "fro/bbb.txt") => true
-    (delete "fro.zip")
+    (rename "fro.zip" "fro2.zip") => true
+    (delete "fro2.zip")
     (delete-dir "fro"))
-=======
-        (exists? "fro.zip") => true
-        (unzip "fro.zip" "fro")
-        (exists? "fro/bbb.txt") => true
-        (rename "fro.zip" "fro2.zip") => true
-        (delete "fro2.zip")
-        (delete-dir "fro"))
->>>>>>> ca77713f
 
   (fact "about zip round trip"
     (zip "round.zip" ["some.txt" "some text"])
